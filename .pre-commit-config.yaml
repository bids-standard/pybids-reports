--- conflicted
+++ resolved
@@ -47,39 +47,13 @@
 #   hooks:
 #   - id: mypy
 
-<<<<<<< HEAD
-- repo: https://github.com/pyCQA/isort
-  rev: 5.10.1
-  hooks:
-  - id: isort
-
-=======
 # - repo: https://github.com/pyCQA/isort
 #   rev: 5.11.4
 #   hooks:
 #   - id: isort
->>>>>>> 594b59c2
 
 - repo: https://github.com/pycqa/flake8
   rev: 6.0.0
   hooks:
-<<<<<<< HEAD
-  - id: yamlfmt
-    args: [--mapping, '2', --sequence, '2', --offset, '0']
-
-
-- repo: https://github.com/asottile/pyupgrade
-  rev: v3.3.1
-  hooks:
-  - id: pyupgrade
-    args: [--py37-plus]
-
-
-- repo: https://github.com/asottile/setup-cfg-fmt
-  rev: v2.2.0
-  hooks:
-  - id: setup-cfg-fmt
-=======
   - id: flake8
-    args: [--config=.flake8]
->>>>>>> 594b59c2
+    args: [--config=.flake8]