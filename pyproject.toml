--- conflicted
+++ resolved
@@ -100,13 +100,6 @@
 )
 '''
 
-<<<<<<< HEAD
-[tool.isort]
-profile = "black"
-multi_line_output = 3
-
-=======
->>>>>>> 99cb6862
 [tool.codespell]
 skip = "./.git,versioneer.py,_version.py,bids/ext/reports/tests/data/*"
 ignore-words-list = "te"
