"""Fixtures for tests."""

from __future__ import annotations

import json
from os.path import abspath, join

import nibabel as nib
import pytest
from bids.tests import get_test_data_path

<<<<<<< HEAD
from bids.layout import BIDSLayout
from bids.tests import get_test_data_path
=======
from bids import BIDSLayout
>>>>>>> 55c8ae6f


@pytest.fixture(scope="module")
def testdataset():
    """Path to a BIDS dataset for testing."""
    data_dir = join(get_test_data_path(), "synthetic")
    return data_dir


@pytest.fixture(scope="module")
def testlayout(testdataset):
    """A BIDSLayout for testing."""
    return BIDSLayout(testdataset)


@pytest.fixture(scope="module")
def testimg(testlayout):
    """A Nifti1Image for testing."""
    func_files = testlayout.get(
        subject="01",
        session="01",
        task="nback",
        run="01",
        extension=[".nii.gz"],
    )
    return nib.load(func_files[0].path)


@pytest.fixture(scope="module")
def testdiffimg(testlayout):
    """A Nifti1Image for testing."""
    dwi_files = testlayout.get(
        subject="01",
        session="01",
        datatype="dwi",
        extension=[".nii.gz"],
    )
    return nib.load(dwi_files[0].path)


@pytest.fixture(scope="module")
def testconfig():
    """The standard config file for testing."""
    config_file = abspath(join(get_test_data_path(), "../../reports/config/converters.json"))
    with open(config_file) as fobj:
        config = json.load(fobj)
    return config


@pytest.fixture(scope="module")
def testmeta():
    """A small metadata dictionary for testing."""
    return {
        "RepetitionTime": 2.0,
        "MultibandAccelerationFactor": 2,
        "ParallelReductionFactorInPlane": 2,
        "FlipAngle": 90,
        "PhaseEncodingDirection": "i",
        "SliceTiming": [0, 1, 2, 3],
    }


@pytest.fixture(scope="module")
def testmeta_light():
    """An even smaller metadata dictionary for testing."""
    return {"RepetitionTime": 2.0}<|MERGE_RESOLUTION|>--- conflicted
+++ resolved
@@ -9,12 +9,8 @@
 import pytest
 from bids.tests import get_test_data_path
 
-<<<<<<< HEAD
 from bids.layout import BIDSLayout
 from bids.tests import get_test_data_path
-=======
-from bids import BIDSLayout
->>>>>>> 55c8ae6f
 
 
 @pytest.fixture(scope="module")
